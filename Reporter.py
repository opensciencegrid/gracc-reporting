import abc
import argparse
from datetime import datetime
import re
import sys
import smtplib
from email.mime.text import MIMEText
import logging
import operator

from elasticsearch import Elasticsearch

import TextUtils
from IndexPattern import indexpattern_generate
from TimeUtils import TimeUtils


class ContextFilter(logging.Filter):
    """This is a class to inject contextual information into the record

    :param str vo: VO to inject into Reporter information
    """
    def __init__(self, vo):
        self.vo = vo

    def filter(self, record):
        """Add vo to record

        :param LogRecord record: Logger record to append info to
        :return bool: Success or not
        """
        record.vo = self.vo
        return True


class Reporter(TimeUtils):
    """
    Base class for all OSG reports

    :param str report: Which report is getting run
    :param Configuration.Configuration config: Report Configuration object
    :param str start: Start time of report range
    :param str end: End time of report range
    :param bool verbose: Verbose flag
    :param bool raw: True = Use GRACC raw ES indices;
        False = use Summary indices)
    :param bool allraw: True = short-circuit index-pattern optimization and
        search all raw indices
    :param str template: Filename of HTML template to inject report data into
    :param bool is_test: Dry-run or real run
    :param bool no_email: If true, don't send any emails
    :param str title: Report title
    :param str logfile: Filename of log file for report
    """
    __metaclass__ = abc.ABCMeta

    def __init__(self, report, config, start, end=None, verbose=False,
                 raw=True, allraw=False, template=None, is_test=False, no_email=False,
                 title=None, logfile=None):

        TimeUtils.__init__(self)
        self.header = []
        if config:
            self.config = config.config
        self.start_time = start
        self.end_time = end
        self.verbose = verbose
        self.no_email = no_email
        self.is_test = is_test
        self.template = template
        self.epochrange = None
        self.indexpattern = self.indexpattern_generate(raw, allraw)
        self.report_type = report
        if logfile:
            self.logfile = logfile
        else:
            self.logfile = 'reports.log'
        self.email_info = self.__get_email_info()
        self.logger = self.__setupgenLogger()
        self.client = self.__establish_client()

    @staticmethod
    def parse_opts():
        """Parses command line options

        :return: argparse.ArgumentParser object with parsed arguments for report
        """
        parser = argparse.ArgumentParser()
        parser.add_argument("-c", "--config", dest="config",
                            default=None, help="report configuration file",
                            required=True)
        parser.add_argument("-v", "--verbose", dest="verbose",
                            action="store_true", default=False,
                            help="print debug messages to stdout")
        parser.add_argument("-s", "--start", dest="start",
                            help="report start date YYYY/MM/DD HH:mm:SS or "
                                 "YYYY-MM-DD HH:mm:SS")
        parser.add_argument("-e", "--end", dest="end",
                            help="report end date YYYY/MM/DD HH:mm:SS or "
                                 "YYYY-MM-DD HH:mm:SS")
<<<<<<< HEAD
        parser.add_argument("-E", "--experiment", dest="vo",
                            help="experiment name", default=None)
        parser.add_argument("-F", "--facility", dest="facility",
                            help="facility name", default=None)
        parser.add_argument("-T", "--template", dest="template",
=======
        parser.add_argument("-T", "--template",dest="template",
>>>>>>> 65f6ccc0
                            help="template_file", default=None)
        parser.add_argument("-d", "--dryrun", dest="is_test",
                            action="store_true", default=False,
                            help="send emails only to _testers")
        parser.add_argument("-n", "--nomail", dest="no_email",
                            action="store_true", default=False,
                            help="Do not send email. ")

        return parser

    @staticmethod
    def init_reporter_parser(specific_parser):
        """
        Decorator function that initializes all of our report-specific parser
        functions

        :param specific_parser: report-specific parser-function to parse
        :return: Decorated report-specific wrapper function reference
        """
        def wrapper():
            """
            Wrapper function that calls the report-specific parser function
            :return: argparse.ArgumentParser Namespace from specific_parser
            """
            parser = Reporter.parse_opts()
            specific_parser(parser)
            return parser.parse_args()
        return wrapper

    def indexpattern_generate(self, raw=True, allraw=False):
        """Returns the Elasticsearch index pattern based on the class
        variables of start time and end time, and the flags raw and allraw.
        Note that this doesn't inherit raw and allraw from the instance
        attributes in case we want to switch these flags without creating a
        new instance of this class.

        :param bool raw:  Query GRACC raw records (False = query Summary records)
        :param bool allraw: Short-circuit indexpattern_generate and simply look
            at all raw records
        """
        return indexpattern_generate(self.start_time, self.end_time, raw,
                                     allraw)

    def __setupgenLogger(self):
        """Creates logger for Reporter class.

        For non-verbose use, use WARNING level (or above)
        to have messages show up on screen, INFO or DEBUG otherwise.

        For verbose use, use INFO level or above for messages to show on screen

        :return: logging.getLogger object
        """
        logger = logging.getLogger(self.report_type)
        logger.setLevel(logging.DEBUG)

        # Console handler - info
        ch = logging.StreamHandler()
        if self.verbose:
            ch.setLevel(logging.INFO)
        else:
            ch.setLevel(logging.WARNING)

        # FileHandler
        fh = logging.FileHandler(self.logfile)
        fh.setLevel(logging.DEBUG)

        try:
            f = ContextFilter(self.vo)
            fh.addFilter(f)
            logfileformat = logging.Formatter(
                "%(asctime)s - %(name)s - %(levelname)s - %(vo)s - %(message)s")
        except (NameError, AttributeError):
            logfileformat = logging.Formatter(
                "%(asctime)s - %(name)s - %(levelname)s - %(message)s")

        fh.setFormatter(logfileformat)

        logger.addHandler(ch)
        logger.addHandler(fh)

        return logger

    def __establish_client(self):
        """Initialize and return the elasticsearch client

        :return: elasticsearch.Elasticsearch object
        """
        try:
            client = Elasticsearch('https://gracc.opensciencegrid.org/q',
                                   use_ssl=True,
                                   verify_certs=False,
                                   # ca_certs = 'gracc_cert/lets-encrypt-x3-cross-signed.pem',
                                   #  client_cert = 'gracc_cert/gracc-reports-dev.crt',
                                   #  client_key = 'gracc_cert/gracc-reports-dev.key',
                                   timeout=60)
        except Exception as e:
            self.logger.exception("Couldn't initialize Elasticsearch instance."
                                  " Error/traceback: {0}".format(e))
            sys.exit(1)
        else:
            return client

    def __get_email_info(self):
        """
        Parses config file to grab email-related information.

        :return dict: Dict of sender, recipient(s), smtphost info
        """
        email_info = {}

        # Get recipient(s) info
        if self.is_test:
            emails = re.split('[; ,]', self.config.get("email", "test_to_emails"))
            names = re.split('[; ,]', self.config.get("email", "test_to_names"))
        else:
            try:
                vo = self.vo
                emails = re.split('[; ,]', self.config.get(vo.lower(), "to_emails") +
                              ',' + self.config.get("email", "test_to_emails"))
                names = []
            except AttributeError:      # No vo-specific info in config file
                emails = re.split('[; ,]', self.config.get("email",
                                                           "{0}_to_emails".format(
                                                               self.report_type))
                                  + ',' + self.config.get("email", "test_to_emails"))
                names = re.split('[; ,]', self.config.get("email",
                                                           "{0}_to_names".format(
                                                               self.report_type))
                                  + ',' + self.config.get("email", "test_to_names"))

        email_info["to_emails"] = emails
        email_info["to_names"] = names

        # Get other global info from config file
        for key in ("from_email", "from_name", "smtphost"):
            email_info[key] = self.config.get("email", key)

        return email_info

    @abc.abstractmethod
    def query(self):
        """Method to define report's Elasticsearch query. Must be overridden"""
        pass

    def generate_report_file(self):
        """Method to generate the report file, if format_report below is not
        used."""
        pass

    def format_report(self):
        """Method to be overridden by reports that need simultaneous
        CSV and HTML generation"""
        pass

    def send_report(self, title=None):
        """Send reports as ascii, csv, html attachments.

        :param str title: Title of report
        """
        text = {}
        content = self.format_report()

        if not content:
            self.logger.error("There is no content being passed to generate a "
                              "report file")
            sys.exit(1)

        if title:
            use_title = title
        else:
            use_title = "GRACC Report"

        if self.test_no_email(self.email_info["to_emails"]):
            return

        emailReport = TextUtils.TextUtils(self.header)
        text["text"] = emailReport.printAsTextTable("text", content)
        text["csv"] = emailReport.printAsTextTable("csv", content)
        htmldata = emailReport.printAsTextTable("html", content,
                                                template=self.template)

        if self.header:
            htmlheader = "\n".join(['<th>{0}</th>'.format(headerelt)
                                    for headerelt in self.header])

        if self.template:
            with open(self.template, 'r') as t:
                htmltext = "".join(t.readlines())

            # Build the HTML file from the template
            htmltext = htmltext.replace('$TITLE', use_title)
            if "$HEADER" in htmltext and htmlheader:
                htmltext = htmltext.replace('$HEADER', htmlheader)
            text["html"] = htmltext.replace('$TABLE', htmldata)

        else:
            text["html"] = "<html><body><h2>{0}</h2><table border=1>{1}</table></body></html>".format(use_title, htmldata)

        TextUtils.sendEmail((self.email_info["to_names"],
                             self.email_info["to_emails"]),
                            use_title, text,
                            (self.email_info["from_name"],
                             self.email_info["from_email"]),
                            self.email_info["smtphost"],
                            html_template=self.template)
        return

    @abc.abstractmethod
    def run_report(self):
        """Method within report that actually runs the various other methods
        in the Reporter and report-specific class.  Must be overridden."""
        pass

    @staticmethod
    def sorted_buckets(agg, key=operator.attrgetter('key')):
        """Sorts the Elasticsearch Aggregation buckets based on the key you
        specify

        :param agg: Aggregations attribute of ES response containing buckets
        :param key: Key to sort buckets on

<<<<<<< HEAD
=======
        :return: sorted buckets
        """
        return sorted(agg.buckets, key=key)

>>>>>>> 65f6ccc0
    def test_no_email(self, emails):
        """
        Checks to see if the no_email flag is True, and takes actions if so.

        :param emails: Emails to print out in info message
        :return bool: True if no_email=True, False otherwise
        """
        if self.no_email:
            self.logger.info("Not sending report")
            self.logger.info("Would have sent emails to {0}.".format(
                ', '.join(emails)))
            return True
        else:
            return False


def runerror(config, error, traceback):
    """
    Global method to email admins if report run errors out

    :param Configuration.Configuration config: Report config
    :param str error: Error raised
    :param str traceback: Traceback from error
    :return None
    """
    admin_emails = re.split('[; ,]', config.config.get("email", "test_to_emails"))
    fromemail = config.config.get("email", "from_email")

    msg = MIMEText("ERROR: {0}\n\n{1}".format(error, traceback))
    msg['Subject'] = "ERROR PRODUCING REPORT: Date Generated {0}".format(
        datetime.now())
    msg['From'] = fromemail
    msg['To'] = ', '.join(admin_emails)

    try:
        s = smtplib.SMTP(config.config.get("email", "smtphost"))
        s.sendmail(fromemail, admin_emails, msg.as_string())
        s.quit()
        print "Successfully sent error email"
    except Exception as e:
        err = "Error:  unable to send email.\n%s\n" % e
        print err
        raise

    return None<|MERGE_RESOLUTION|>--- conflicted
+++ resolved
@@ -98,15 +98,7 @@
         parser.add_argument("-e", "--end", dest="end",
                             help="report end date YYYY/MM/DD HH:mm:SS or "
                                  "YYYY-MM-DD HH:mm:SS")
-<<<<<<< HEAD
-        parser.add_argument("-E", "--experiment", dest="vo",
-                            help="experiment name", default=None)
-        parser.add_argument("-F", "--facility", dest="facility",
-                            help="facility name", default=None)
-        parser.add_argument("-T", "--template", dest="template",
-=======
         parser.add_argument("-T", "--template",dest="template",
->>>>>>> 65f6ccc0
                             help="template_file", default=None)
         parser.add_argument("-d", "--dryrun", dest="is_test",
                             action="store_true", default=False,
@@ -328,14 +320,10 @@
 
         :param agg: Aggregations attribute of ES response containing buckets
         :param key: Key to sort buckets on
-
-<<<<<<< HEAD
-=======
         :return: sorted buckets
         """
         return sorted(agg.buckets, key=key)
 
->>>>>>> 65f6ccc0
     def test_no_email(self, emails):
         """
         Checks to see if the no_email flag is True, and takes actions if so.
