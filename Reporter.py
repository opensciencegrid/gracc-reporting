--- conflicted
+++ resolved
@@ -51,58 +51,12 @@
         self.template = template
         self.epochrange = None
         self.indexpattern = self.indexpattern_generate(raw)
-<<<<<<< HEAD
-        self.logfile = ('reports.log')  # Can be overwritten in __init__ method
-                                        # in subclasses
-
-    def format_report(self):
-        pass
-
-    def indexpattern_generate(self, raw=True):
-        return indexpattern_generate(self.start_time, self.end_time, raw)
-
-    @staticmethod
-    def establish_client():
-        """Initialize and return the elasticsearch client"""
-        client = Elasticsearch(['https://gracc.opensciencegrid.org/q'],
-                               use_ssl=True,
-                               verify_certs = False,
-                               # ca_certs = 'gracc_cert/lets-encrypt-x3-cross-signed.pem',
-                               # client_cert = 'gracc_cert/gracc-reports-dev.crt',
-                               # client_key = 'gracc_cert/gracc-reports-dev.key',
-                               timeout=60)
-        return client
-
-    @abc.abstractmethod
-    def query(self):
-        """Method to define subclass Elasticsearch query"""
-        pass
-
-    @abc.abstractmethod
-    def generate_report_file(self, report):
-        """Method to generate the report class"""
-        pass
-
-    def send_report(self, report_type="test"):
-        """Send reports as ascii, csv, html attachements """
-        text = {}
-        content = self.format_report()
-        print "header", self.header
-        emailReport = TextUtils.TextUtils(self.header)
-        text["text"] = emailReport.printAsTextTable("text", content)
-        text["csv"] = emailReport.printAsTextTable("csv", content)
-        text["html"] = "<html><body><h2>%s</h2><table border=1>%s</table></body></html>" % (self.title, emailReport.printAsTextTable("html", content),)
-        emails = self.config.get("email", "%s_to" % (report_type,)).split(",")
-        names = self.config.get("email", "%s_realname" % (report_type,)).split(",")
-        TextUtils.sendEmail((names, emails), self.title, text, ("Gratia Operation", self.config.get("email", "from")), self.config.get("email", "smtphost"))
-=======
         self.report_type = report
         if logfile:
             self.logfile = logfile
         else:
             self.logfile = ('reports.log')
         self.logger = self.setupgenLogger()
->>>>>>> acbf1381
 
     @staticmethod
     def parse_opts():
