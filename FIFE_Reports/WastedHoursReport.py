--- conflicted
+++ resolved
@@ -326,15 +326,8 @@
     config.configure(args.config)
 
     try:
-<<<<<<< HEAD
-        report = WastedHoursReport(config, args.start, args.end, args.is_test, args.verbose)
-        report.generate()
-        report.generate_report_file()
-        report.send_report()
-=======
         report = WastedHoursReport(config, args.start, args.end, args.is_test, args.verbose, args.no_email)
         report.run_report()
->>>>>>> acbf1381
     except Exception as e:
         print >> sys.stderr, traceback.format_exc()
         runerror(config, e, traceback.format_exc())
