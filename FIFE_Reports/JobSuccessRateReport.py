--- conflicted
+++ resolved
@@ -184,12 +184,10 @@
         if not return_code_success:
             self.logger.exception('Error accessing ElasticSearch')
             raise Exception('Error accessing ElasticSearch')
-<<<<<<< HEAD
+
         if len(results) == 1 and len(results[0].strip()) == 0:
             self.logger.warn("Nothing to report")
             return
-=======
->>>>>>> 1e8a3b1f
 
         # Add all of our results to the clusters dictionary
         resultscount = 0
@@ -433,13 +431,9 @@
     def send_report(self):
         """Method to send emails of report file to intended recipients."""
         if self.no_email:
-<<<<<<< HEAD
-            self.logger.warn("Not sending email")
-=======
             self.logger.info("Not sending email")
             if os.path.exists(self.fn):
                 os.unlink(self.fn)  # Delete HTML file
->>>>>>> 1e8a3b1f
             return
 
         if self.is_test:
@@ -478,32 +472,19 @@
 
     try:
         r = JobSuccessRateReporter(config, 
-<<<<<<< HEAD
-                                   args.start, 
+                                   args.start,
                                    args.end, 
                                    args.vo, 
                                    args.template, 
                                    args.is_test, 
                                    args.verbose,
                                    args.no_email)
-        r.generate()
-        r.generate_report_file()
-        r.send_report()
+        r.run_report()
         print "Job Success Report Execution finished"
-=======
-                                   opts.start, 
-                                   opts.end, 
-                                   opts.vo, 
-                                   opts.template, 
-                                   opts.is_test, 
-                                   opts.verbose,
-                                   opts.no_email)
-        r.run_report()
->>>>>>> 1e8a3b1f
     except Exception as e:
         errstring = '{0}: Error running Job Success Rate Report for {1}. ' \
                     '{2}'.format(datetime.datetime.now(),
-                                              opts.vo,
+                                              args.vo,
                                               traceback.format_exc())
         with open(logfile, 'a') as f:
             f.write(errstring)
