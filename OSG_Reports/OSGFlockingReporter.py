import os
import inspect
import datetime
import json
import traceback
import sys
from re import split

from elasticsearch_dsl import Search


parentdir = os.path.dirname(
    os.path.dirname(
        os.path.abspath(
            inspect.getfile(
                inspect.currentframe()
            )
        )
    )
)
os.sys.path.insert(0, parentdir)

import Configuration
from Reporter import Reporter, runerror

logfile = 'osgflockingreport.log'
MAXINT = 2**31 - 1
<<<<<<< HEAD

=======
>>>>>>> e75889ba

# Helper functions
def running_total():
    """Calculates the running total of numbers that are fed in.
    Yields the running total so far
    """
    total = 0
    while True:
        number = yield total
        total += number

@Reporter.init_reporter_parser
def parse_opts(parser):
    """
    Don't need to add any options to Reporter.parse_opts
    """
    pass


class FlockingReport(Reporter):
    """Class to hold information for and to run OSG Flocking report

    :param Configuration.Configuration config: Report Configuration object
    :param str start: Start time of report range
    :param str end: End time of report range
    :param str template: Filename of HTML template to generate report
    :param bool verbose: Verbose flag
    :param bool is_test: Whether or not this is a test run.
    :param bool no_email: If true, don't actually send the email
    """
    def __init__(self, config, start, end, template=False,
                 verbose=False, is_test=False, no_email=False):
        report = 'Flocking'
        Reporter.__init__(self, report, config, start, end=end,
                          template=template, verbose=verbose,
                          no_email=no_email, raw=False, logfile=logfile)
        self.verbose = verbose
        self.no_email = no_email
        self.is_test = is_test
        self.title = "OSG Flocking: Usage of OSG Sites for {0} - {1}".format(self.start_time, self.end_time)
        self.header = ["VOName", "SiteName", "ProbeName", "ProjectName",
                       "Wall Hours"]

    def query(self):
        """Method to query Elasticsearch cluster for Flocking Report
        information

        :return elasticsearch_dsl.Search: Search object containing ES query
        """
        # Gather parameters, format them for the query
        starttimeq = self.dateparse_to_iso(self.start_time)
        endtimeq = self.dateparse_to_iso(self.end_time)

        if self.verbose:
            self.logger.info(self.indexpattern)

        probes = self.config.get('{0}_report'.format(self.report_type.lower()),
                                 'flocking_probe_list')
        probeslist = split(',', probes)

        # Elasticsearch query and aggregations
        s = Search(using=self.client, index=self.indexpattern) \
                .filter("range", EndTime={"gte": starttimeq, "lt": endtimeq}) \
                .filter("terms", ProbeName=probeslist)\
                .filter("term", ResourceType="Payload")[0:0]
        # Size 0 to return only aggregations

        # Bucket aggs
        Bucket = s.aggs.bucket('group_Site', 'terms', field='SiteName', size=MAXINT) \
            .bucket('group_VOName', 'terms', field='ReportableVOName', size=MAXINT) \
            .bucket('group_ProbeName', 'terms', field='ProbeName', size=MAXINT) \
            .bucket('group_ProjectName', 'terms', field='ProjectName', missing='N/A', size=MAXINT)

        # Metric aggs
        Bucket.metric("CoreHours_sum", "sum", field="CoreHours")

        return s

    def run_query(self):
        """Execute the query and check the status code before returning the
        response

        :return Response.aggregations: Returns aggregations property of
        elasticsearch response
        """
        s = self.query()
        t = s.to_dict()
        if self.verbose:
            print json.dumps(t, sort_keys=True, indent=4)
            self.logger.debug(json.dumps(t, sort_keys=True))
        else:
            self.logger.debug(json.dumps(t, sort_keys=True))

        try:
            response = s.execute()
            if not response.success():
                raise
            results = response.aggregations
            return results
        except Exception as e:
            print e, "Error accessing Elasticsearch"
            raise

    def generate(self):
        """Higher-level generator method that calls the lower-level functions
        to generate the raw data for this report.

        Yields rows of raw data
        """
        results = self.run_query()

        # Iterate through the buckets to get our data, yield it
        for site in results.group_Site.buckets:
            sitekey = site.key
            for vo in site.group_VOName.buckets:
                vokey = vo.key
                for probe in vo.group_ProbeName.buckets:
                    probekey = probe.key
                    projects = (project for project in probe.group_ProjectName.buckets)
                    for project in projects:
                        yield (sitekey, vokey, probekey, project.key, project.CoreHours_sum.value)



    def format_report(self):
        """Report formatter.  Returns a dictionary called report containing the
        columns of the report.

        :return dict: Constructed dict of report information for
        Reporter.send_report to send report from"""
        report = {}
        tot = running_total()
        tot.send(None)

        for name in self.header:
            if name not in report:
                report[name] = []

        for result_tuple in self.generate():
            vo, site, probe, project, wallhours = result_tuple
            if self.verbose:
                print "{0}\t{1}\t{2}\t{3}\t{4}".format(*result_tuple)
            report["VOName"].append(vo)
            report["SiteName"].append(site)
            report["ProbeName"].append(probe)
            report["ProjectName"].append(project)
            report["Wall Hours"].append(wallhours)
            runtot = tot.send(wallhours)

        for col in self.header:
            if col == 'VOName':
                report[col].append('Total')
            elif col == 'Wall Hours':
                report[col].append(runtot)
            else:
                report[col].append('')

        if self.verbose:
            print "The total Wall hours in this report are {0}".format(runtot)

        return report

    def run_report(self):
        """Higher level method to handle the process flow of the report
        being run"""
        self.send_report(title=self.title)


def main():
    args = parse_opts()

    # Set up the configuration
    config = Configuration.Configuration()
    config.configure(args.config)
    try:

        # Create an FlockingReport object, and run the report
        f = FlockingReport(config,
                           args.start,
                           args.end,
                           verbose=args.verbose,
                           is_test=args.is_test,
                           no_email=args.no_email,
                           template=args.template)
        f.run_report()
        print "OSG Flocking Report execution successful"
    except Exception as e:
        errstring = '{0}: Error running OSG Flocking Report. ' \
                    '{1}'.format(datetime.datetime.now(), traceback.format_exc())
        with open(logfile, 'a') as f:
            f.write(errstring)
        print >> sys.stderr, errstring
        runerror(config, e, errstring)
        sys.exit(1)
    sys.exit(0)

if __name__ == "__main__":
    main()
<|MERGE_RESOLUTION|>--- conflicted
+++ resolved
@@ -25,10 +25,6 @@
 
 logfile = 'osgflockingreport.log'
 MAXINT = 2**31 - 1
-<<<<<<< HEAD
-
-=======
->>>>>>> e75889ba
 
 # Helper functions
 def running_total():
