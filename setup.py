--- conflicted
+++ resolved
@@ -10,11 +10,7 @@
     exit(1)
 
 setup(name='gracc-reporting',
-<<<<<<< HEAD
-      version='1.1.1',
-=======
       version='2.0',
->>>>>>> 54712dfb
       description='GRACC Email Reports',
       author_email='sbhat@fnal.gov',
       author='Shreyas Bhat',
